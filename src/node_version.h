// Copyright Joyent, Inc. and other Node contributors.
//
// Permission is hereby granted, free of charge, to any person obtaining a
// copy of this software and associated documentation files (the
// "Software"), to deal in the Software without restriction, including
// without limitation the rights to use, copy, modify, merge, publish,
// distribute, sublicense, and/or sell copies of the Software, and to permit
// persons to whom the Software is furnished to do so, subject to the
// following conditions:
//
// The above copyright notice and this permission notice shall be included
// in all copies or substantial portions of the Software.
//
// THE SOFTWARE IS PROVIDED "AS IS", WITHOUT WARRANTY OF ANY KIND, EXPRESS
// OR IMPLIED, INCLUDING BUT NOT LIMITED TO THE WARRANTIES OF
// MERCHANTABILITY, FITNESS FOR A PARTICULAR PURPOSE AND NONINFRINGEMENT. IN
// NO EVENT SHALL THE AUTHORS OR COPYRIGHT HOLDERS BE LIABLE FOR ANY CLAIM,
// DAMAGES OR OTHER LIABILITY, WHETHER IN AN ACTION OF CONTRACT, TORT OR
// OTHERWISE, ARISING FROM, OUT OF OR IN CONNECTION WITH THE SOFTWARE OR THE
// USE OR OTHER DEALINGS IN THE SOFTWARE.

#ifndef NODE_VERSION_H
#define NODE_VERSION_H

#define NODE_MAJOR_VERSION 0
<<<<<<< HEAD
#define NODE_MINOR_VERSION 11
#define NODE_PATCH_VERSION 3
=======
#define NODE_MINOR_VERSION 10
#define NODE_PATCH_VERSION 14
>>>>>>> 5e865191

#define NODE_VERSION_IS_RELEASE 1

#ifndef NODE_TAG
# define NODE_TAG ""
#endif

#ifndef NODE_STRINGIFY
#define NODE_STRINGIFY(n) NODE_STRINGIFY_HELPER(n)
#define NODE_STRINGIFY_HELPER(n) #n
#endif

#if NODE_VERSION_IS_RELEASE
# define NODE_VERSION_STRING  NODE_STRINGIFY(NODE_MAJOR_VERSION) "." \
                              NODE_STRINGIFY(NODE_MINOR_VERSION) "." \
                              NODE_STRINGIFY(NODE_PATCH_VERSION)     \
                              NODE_TAG
#else
# define NODE_VERSION_STRING  NODE_STRINGIFY(NODE_MAJOR_VERSION) "." \
                              NODE_STRINGIFY(NODE_MINOR_VERSION) "." \
                              NODE_STRINGIFY(NODE_PATCH_VERSION)     \
                              NODE_TAG "-pre"
#endif

#define NODE_VERSION "v" NODE_VERSION_STRING


#define NODE_VERSION_AT_LEAST(major, minor, patch) \
  (( (major) < NODE_MAJOR_VERSION) \
  || ((major) == NODE_MAJOR_VERSION && (minor) < NODE_MINOR_VERSION) \
  || ((major) == NODE_MAJOR_VERSION && (minor) == NODE_MINOR_VERSION && (patch) <= NODE_PATCH_VERSION))

#endif /* NODE_VERSION_H */<|MERGE_RESOLUTION|>--- conflicted
+++ resolved
@@ -23,13 +23,8 @@
 #define NODE_VERSION_H
 
 #define NODE_MAJOR_VERSION 0
-<<<<<<< HEAD
 #define NODE_MINOR_VERSION 11
-#define NODE_PATCH_VERSION 3
-=======
-#define NODE_MINOR_VERSION 10
-#define NODE_PATCH_VERSION 14
->>>>>>> 5e865191
+#define NODE_PATCH_VERSION 4
 
 #define NODE_VERSION_IS_RELEASE 1
 
